package com.dodam.product.controller;

import com.dodam.product.dto.ProductDTO;
import com.dodam.product.service.ProductService;
import lombok.RequiredArgsConstructor;
import org.springframework.data.domain.*;
import org.springframework.data.web.PageableDefault;
import org.springframework.web.bind.annotation.*;
<<<<<<< HEAD
=======
import java.util.Map;
>>>>>>> 6ba7e09e

@RestController
@RequestMapping("/api/products")
@RequiredArgsConstructor
public class ProductController {

    private final ProductService productService;

    @GetMapping
    public Page<ProductDTO> list(
        @RequestParam(required = false) String q,
        @RequestParam(required = false) Long catenum,
        @RequestParam(required = false) Long prosnum,
        @RequestParam(required = false) String prograde, // S/A/B/C
        @PageableDefault(size = 20, sort = "pronum", direction = Sort.Direction.DESC) Pageable pageable
    ) {
        return productService.searchByColumns(q, catenum, prosnum, prograde, pageable);
    }

    @GetMapping("/{pronum}")
    public ProductDTO get(@PathVariable Long pronum) {
        return productService.get(pronum);
    }

    @PostMapping
    public ProductDTO create(@RequestBody ProductDTO dto) {
        return productService.create(dto);
    }

    @PutMapping("/{pronum}")
    public ProductDTO update(@PathVariable Long pronum, @RequestBody ProductDTO dto) {
        dto.setPronum(pronum);
        return productService.update(dto);
    }

    @DeleteMapping("/{pronum}")
    public void delete(@PathVariable Long pronum) {
        productService.delete(pronum);
    }
}<|MERGE_RESOLUTION|>--- conflicted
+++ resolved
@@ -1,3 +1,5 @@
+
+// ProductController.java
 package com.dodam.product.controller;
 
 import com.dodam.product.dto.ProductDTO;
@@ -6,47 +8,41 @@
 import org.springframework.data.domain.*;
 import org.springframework.data.web.PageableDefault;
 import org.springframework.web.bind.annotation.*;
-<<<<<<< HEAD
-=======
-import java.util.Map;
->>>>>>> 6ba7e09e
 
 @RestController
+
 @RequestMapping("/api/products")
 @RequiredArgsConstructor
 public class ProductController {
 
-    private final ProductService productService;
+	private final ProductService productService;
 
-    @GetMapping
-    public Page<ProductDTO> list(
-        @RequestParam(required = false) String q,
-        @RequestParam(required = false) Long catenum,
-        @RequestParam(required = false) Long prosnum,
-        @RequestParam(required = false) String prograde, // S/A/B/C
-        @PageableDefault(size = 20, sort = "pronum", direction = Sort.Direction.DESC) Pageable pageable
-    ) {
-        return productService.searchByColumns(q, catenum, prosnum, prograde, pageable);
-    }
+	@GetMapping
+	public Page<ProductDTO> list(@RequestParam(required = false) String q, @RequestParam(required = false) Long catenum,
+			@RequestParam(required = false) Long prosnum, @RequestParam(required = false) String prograde, // S/A/B/C
+			@PageableDefault(size = 20, sort = "pronum", direction = Sort.Direction.DESC) Pageable pageable) {
+		return productService.searchByColumns(q, catenum, prosnum, prograde, pageable);
+	}
 
-    @GetMapping("/{pronum}")
-    public ProductDTO get(@PathVariable Long pronum) {
-        return productService.get(pronum);
-    }
+	@GetMapping("/{pronum}")
+	public ProductDTO get(@PathVariable Long pronum) {
+		return productService.get(pronum);
+	}
 
-    @PostMapping
-    public ProductDTO create(@RequestBody ProductDTO dto) {
-        return productService.create(dto);
-    }
+	@PostMapping
+	public ProductDTO create(@RequestBody ProductDTO dto) {
+		return productService.create(dto);
+	}
 
-    @PutMapping("/{pronum}")
-    public ProductDTO update(@PathVariable Long pronum, @RequestBody ProductDTO dto) {
-        dto.setPronum(pronum);
-        return productService.update(dto);
-    }
+	@PutMapping("/{pronum}")
+	public ProductDTO update(@PathVariable Long pronum, @RequestBody ProductDTO dto) {
+		dto.setPronum(pronum);
+		return productService.update(dto);
+	}
 
-    @DeleteMapping("/{pronum}")
-    public void delete(@PathVariable Long pronum) {
-        productService.delete(pronum);
-    }
+	@DeleteMapping("/{pronum}")
+	public void delete(@PathVariable Long pronum) {
+		productService.delete(pronum);
+	}
+
 }