--- conflicted
+++ resolved
@@ -7,10 +7,6 @@
 import jakarta.validation.Valid;
 import lombok.RequiredArgsConstructor;
 import org.springframework.http.*;
-
-import org.springframework.http.HttpStatus;
-import org.springframework.http.MediaType;
-import org.springframework.http.ResponseEntity;
 import org.springframework.web.bind.annotation.*;
 
 import java.util.Map;
@@ -22,29 +18,27 @@
 
     private final MemberService memberService;
 
-    // 프론트 규약: /member/signup  (JSON)
+    // 회원가입
     @PostMapping(
             value = "/signup",
             consumes = MediaType.APPLICATION_JSON_VALUE,
             produces = MediaType.APPLICATION_JSON_VALUE
     )
     public ResponseEntity<?> signup(@Valid @RequestBody MemberDTO dto) {
-        memberService.signup(dto); // 내부에서 중복 검사/예외 던짐
+        memberService.signup(dto);
         return ResponseEntity.status(HttpStatus.CREATED)
                 .body(Map.of("message", "signup ok"));
     }
 
-    // 프론트 규약: /member/loginForm  (JSON)
-    // 추후 호환 위해 /login 도 함께 허용하고 싶으면 아래처럼 배열로 추가 가능
-    // @PostMapping(value = {"/loginForm", "/login"}, ...)
+    // 로그인
     @PostMapping(
             value = "/loginForm",
             consumes = MediaType.APPLICATION_JSON_VALUE,
             produces = MediaType.APPLICATION_JSON_VALUE
     )
     public ResponseEntity<?> login(@RequestBody MemberDTO dto, HttpSession session) {
-        var member = memberService.login(dto.getMid(), dto.getMpw()); // 실패 시 예외
-        session.setAttribute("sid", member.getMid()); // React axios withCredentials=true 일 때 JSESSIONID 쿠키 저장
+        var member = memberService.login(dto.getMid(), dto.getMpw());
+        session.setAttribute("sid", member.getMid());
         return ResponseEntity.ok(Map.of(
                 "message", "login ok",
                 "mid", member.getMid(),
@@ -52,14 +46,14 @@
         ));
     }
 
-    // (선택) 로그아웃
+    // 로그아웃
     @PostMapping("/logout")
     public ResponseEntity<?> logout(HttpSession session) {
         session.invalidate();
         return ResponseEntity.ok(Map.of("message", "logout ok"));
     }
-    
- // 회원정보 조회
+
+    // 회원정보 조회
     @GetMapping("/api/member/me")
     public ResponseEntity<?> getProfile(HttpSession session) {
         String sid = (String) session.getAttribute("sid");
@@ -69,8 +63,8 @@
         MemberDTO member = memberService.me(sid);
         return ResponseEntity.ok(member);
     }
-    
-    //회원정보 수정 - 프론트엔드 API 경로에 맞춤
+
+    // 회원정보 수정
     @PutMapping("/api/member/me")
     public ResponseEntity<?> updateProfile(@RequestBody MemberDTO dto, HttpSession session) {
         String sid = (String) session.getAttribute("sid");
@@ -81,41 +75,25 @@
         return ResponseEntity.ok().build();
     }
 
-<<<<<<< HEAD
- // 비밀번호 변경 - 프론트엔드 API 경로 및 JSON body 방식에 맞춤
-    @PutMapping("/api/member/me/password")
-    public ResponseEntity<String> changePassword(
-            HttpSession session,
-            @RequestBody Map<String, String> passwordData) {
-=======
- // 비밀번호 변경
+    // 비밀번호 변경 (plan 브랜치 방식)
     @PutMapping("/changePw")
     public ResponseEntity<?> changePw(@RequestBody ChangePwDTO dto, HttpSession session) {
->>>>>>> c2009ed0
         String sid = (String) session.getAttribute("sid");
         if (sid == null) {
             return ResponseEntity.status(HttpStatus.UNAUTHORIZED).body("로그인이 필요합니다.");
         }
-<<<<<<< HEAD
-
-        String currentPw = passwordData.get("currentPw");
-        String newPw = passwordData.get("newPw");
-        
-        memberService.changePw(sid, currentPw, newPw);
-        return ResponseEntity.ok("비밀번호가 변경되었습니다.");
-=======
         memberService.changePw(sid, dto);
         return ResponseEntity.ok().build();
->>>>>>> c2009ed0
     }
 
-    // (선택) 아이디 중복 체크: /member/check-id?mid=abc
+    // 아이디 중복 체크
     @GetMapping(value = "/check-id", produces = MediaType.APPLICATION_JSON_VALUE)
     public ResponseEntity<?> checkId(@RequestParam String mid) {
         boolean exists = memberService.exists(mid);
         return ResponseEntity.ok(Map.of("exists", exists));
     }
-    
+
+    // 세션 기반 내 정보 조회
     @GetMapping(value = "/me", produces = MediaType.APPLICATION_JSON_VALUE)
     public ResponseEntity<?> me(HttpSession session) {
         String sid = (String) session.getAttribute("sid");
@@ -126,8 +104,7 @@
         return ResponseEntity.ok(memberService.me(sid));
     }
 
-    
- // 이름+전화번호로 아이디 찾기
+    // 이름+전화번호로 아이디 찾기
     @GetMapping("/findid/tel")
     public ResponseEntity<?> findIdByNameAndTel(@RequestParam String mname, @RequestParam String mtel) {
         String mid = memberService.findIdByNameAndTel(mname, mtel);
@@ -139,6 +116,5 @@
     public ResponseEntity<?> findIdByNameAndEmail(@RequestParam String mname, @RequestParam String memail) {
         String mid = memberService.findIdByNameAndEmail(mname, memail);
         return ResponseEntity.ok(Map.of("mid", mid));
-
     }
 }