<!DOCTYPE html>
<html lang="ko" xmlns:th="http://www.thymeleaf.org">
<head>
  <meta charset="UTF-8" />
  <title>공지사항 목록</title>
  <style>
    /* 데모용 기본 레이아웃. 프로젝트 공통 CSS가 있다면 이 블록은 제거하세요. */
    .admin-layout { display: grid; grid-template-columns: 240px 1fr; min-height: 100vh; }
    .admin-main { padding: 24px; }
    table { width: 100%; border-collapse: collapse; margin-top: 16px; }
    th, td { border: 1px solid #ddd; padding: 8px; text-align: left; }
    thead th { background: #f5f5f5; }
    a { color: #0a58ca; text-decoration: none; }
    a:hover { text-decoration: underline; }
  </style>
</head>
<body>
<<<<<<< HEAD
	<div th:replace="~{admin/fragments/header :: adminHeader}"></div>
	<div class="container">
	  <div th:replace="~{admin/fragments/sidebar :: adminSidebar}"></div>
	  <main class="admin-main">
    <h1>공지사항 목록</h1>
    <a href="/admin/notices/add">공지사항 추가</a>
    <table border="1">
=======
  <!-- 헤더 -->
  <header th:replace="~{admin/fragments/header :: adminHeader}"></header>

  <!-- 좌측 사이드바 + 우측 메인 -->
  <div class="admin-layout">
    <!-- 사이드바 -->
    <aside th:replace="~{admin/fragments/sidebar :: adminSidebar}"></aside>

    <!-- 메인 -->
    <main class="admin-main">
      <h1>공지사항 목록</h1>
      <a href="/admin/notices/add">공지사항 추가</a>

      <table>
>>>>>>> 8a893cd0
        <thead>
          <tr>
            <th>ID</th>
            <th>제목</th>
            <th>작성일</th>
            <th>고정</th>
            <th>관리</th>
          </tr>
        </thead>
        <tbody>
          <tr th:if="${#lists.isEmpty(notices)}">
            <td colspan="5">데이터가 없습니다.</td>
          </tr>

          <tr th:each="notice : ${notices}">
            <td th:text="${notice.id}">1</td>
            <td th:text="${notice.title}">제목</td>
            <!-- 날짜 포맷 안전 처리 -->
            <td th:text="${notice.createdAt != null ? #temporals.format(notice.createdAt,'yyyy-MM-dd HH:mm') : 'N/A'}">2025-09-04 12:00</td>
            <td th:text="${notice.pinned}">false</td>
            <td>
              <a th:href="@{/admin/notices/edit/{id}(id=${notice.id})}">수정</a>
              <a th:href="@{/admin/notices/delete/{id}(id=${notice.id})}"
                 onclick="return confirm('정말 삭제하시겠습니까?');">삭제</a>
            </td>
          </tr>
        </tbody>
      </table>
    </main>
  </div>
</body>
</html><|MERGE_RESOLUTION|>--- conflicted
+++ resolved
@@ -15,15 +15,6 @@
   </style>
 </head>
 <body>
-<<<<<<< HEAD
-	<div th:replace="~{admin/fragments/header :: adminHeader}"></div>
-	<div class="container">
-	  <div th:replace="~{admin/fragments/sidebar :: adminSidebar}"></div>
-	  <main class="admin-main">
-    <h1>공지사항 목록</h1>
-    <a href="/admin/notices/add">공지사항 추가</a>
-    <table border="1">
-=======
   <!-- 헤더 -->
   <header th:replace="~{admin/fragments/header :: adminHeader}"></header>
 
@@ -38,7 +29,6 @@
       <a href="/admin/notices/add">공지사항 추가</a>
 
       <table>
->>>>>>> 8a893cd0
         <thead>
           <tr>
             <th>ID</th>
