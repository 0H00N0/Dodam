<<<<<<< HEAD
<<<<<<< HEAD
# Compiled class file
=======
# =========================
# Java / Spring Boot 기본 무시 규칙
# =========================

# 클래스 파일
>>>>>>> 84f5a189
*.class

# 로그 파일
*.log

# BlueJ 파일
*.ctxt

# J2ME 임시 파일
.mtj.tmp/

# 빌드 결과물
*.jar
*.war
*.nar
*.ear
*.zip
*.tar.gz
*.rar

# VM 크래시 로그
hs_err_pid*
replay_pid*
<<<<<<< HEAD
=======
HELP.md
.gradle
=======

# =========================
# Gradle
# =========================
.gradle/
>>>>>>> 84f5a189
build/
!gradle/wrapper/gradle-wrapper.jar
!**/src/main/**/build/
!**/src/test/**/build/

<<<<<<< HEAD
### STS ###
=======
# =========================
# STS / Eclipse
# =========================
>>>>>>> 84f5a189
.apt_generated
.classpath
.factorypath
.project
<<<<<<< HEAD
.settings
=======
.settings/
>>>>>>> 84f5a189
.springBeans
.sts4-cache
bin/
!**/src/main/**/bin/
!**/src/test/**/bin/

<<<<<<< HEAD
### IntelliJ IDEA ###
.idea
=======
# =========================
# IntelliJ IDEA
# =========================
.idea/
>>>>>>> 84f5a189
*.iws
*.iml
*.ipr
out/
!**/src/main/**/out/
!**/src/test/**/out/

<<<<<<< HEAD
### NetBeans ###
/nbproject/private/
/nbbuild/
/dist/
/nbdist/
/.nb-gradle/

### VS Code ###
.vscode/
>>>>>>> f6e7770 (clone my)
".claude/settings.local.json" 
=======
# =========================
# NetBeans
# =========================
/nbproject/private/
.nb-gradle/

# =========================
# VS Code
# =========================
.vscode/

# =========================
# 기타
# =========================
HELP.md
".claude/settings.local.json"
>>>>>>> 84f5a189
<|MERGE_RESOLUTION|>--- conflicted
+++ resolved
@@ -1,13 +1,8 @@
-<<<<<<< HEAD
-<<<<<<< HEAD
-# Compiled class file
-=======
 # =========================
 # Java / Spring Boot 기본 무시 규칙
 # =========================
 
 # 클래스 파일
->>>>>>> 84f5a189
 *.class
 
 # 로그 파일
@@ -31,53 +26,34 @@
 # VM 크래시 로그
 hs_err_pid*
 replay_pid*
-<<<<<<< HEAD
-=======
-HELP.md
-.gradle
-=======
 
 # =========================
 # Gradle
 # =========================
 .gradle/
->>>>>>> 84f5a189
 build/
 !gradle/wrapper/gradle-wrapper.jar
 !**/src/main/**/build/
 !**/src/test/**/build/
 
-<<<<<<< HEAD
-### STS ###
-=======
 # =========================
 # STS / Eclipse
 # =========================
->>>>>>> 84f5a189
 .apt_generated
 .classpath
 .factorypath
 .project
-<<<<<<< HEAD
-.settings
-=======
 .settings/
->>>>>>> 84f5a189
 .springBeans
 .sts4-cache
 bin/
 !**/src/main/**/bin/
 !**/src/test/**/bin/
 
-<<<<<<< HEAD
-### IntelliJ IDEA ###
-.idea
-=======
 # =========================
 # IntelliJ IDEA
 # =========================
 .idea/
->>>>>>> 84f5a189
 *.iws
 *.iml
 *.ipr
@@ -85,19 +61,6 @@
 !**/src/main/**/out/
 !**/src/test/**/out/
 
-<<<<<<< HEAD
-### NetBeans ###
-/nbproject/private/
-/nbbuild/
-/dist/
-/nbdist/
-/.nb-gradle/
-
-### VS Code ###
-.vscode/
->>>>>>> f6e7770 (clone my)
-".claude/settings.local.json" 
-=======
 # =========================
 # NetBeans
 # =========================
@@ -113,5 +76,4 @@
 # 기타
 # =========================
 HELP.md
-".claude/settings.local.json"
->>>>>>> 84f5a189
+".claude/settings.local.json"